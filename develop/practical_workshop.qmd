﻿---
title: Practical material
format: 
    html:
        code-copy: true
date-modified: last-modified
date-format: long
summary: This is a workshop on RDM for biodata focused on practical aspects
hide: 
    - navigation
---

:::{.callout-note title="Course Overview"}

⏰ **Time Estimation:** X minutes  
💬 **Learning Objectives:**    

1. Organize and structure your data and data analysis with Cookiecutter templates
2. Define metadata fields and collect metadata when creating a Cookiecutter folder
3. Establish naming conventions for your data
4. Create a catalog of your data
5. Use GitHub repositories of your data analysis and display them as GitHub Pages
6. Archive GitHub repositories on Zenodo
:::

This practical version covers practical aspects of RDM applied to biodata. The exercises provided here aim to help you organize and structure your datasets and data analyses. You'll learn how to manage your experimental metadata effectively and safely version control and archive your data analyses using GitHub repositories and Zenodo. Through these guided exercises and step-by-step instructions, we hope you will acquire essential skills for managing and sharing your research data efficiently, thereby enhancing the reproducibility and impact of your work.

:::{.callout-warning title="Requirements"}
Ensure all necessary tools and software are installed before beginning the practical exercises:

- A [GitHub account](https://github.com/) for hosting and collaborating on projects
- [Git](https://git-scm.com/downloads) for version control of your projects
- A [Zenodo account](https://zenodo.org/) for archiving and sharing your research outputs
- [Python](https://www.python.org/)
- [pip](https://pip.pypa.io/en/stable/installation/) for managing Python packages
- [Cookicutter](https://cookiecutter.readthedocs.io/en/stable/) for creating folder structure templates (`pip install cookiecutter`)
- [cruft](https://cruft.github.io/cruft/) to version control your templates (`pip install cruft`)

Two more tools will be required, choose the one you are familiar with or the first option:

<<<<<<< HEAD
- *Option a*) Install [Quarto](https://quarto.org/docs/get-started/). We recommend Quarto as is easy to use and provides native support for notebooks (both R Markdown and Jupyter Notebooks). It requires no additional extensions or dependencies. 
- *Option b*) Install MkDocs and MkDocs extensions using the command line. Additional extensions are optional but can be useful if you choose this approach. 

    ```{.bash}
    pip install mkdocs # create webpages
    pip install mkdocs-material # customize webpages
    pip install mkdocs-video # add videos or embed videos from other sources
    pip install mkdocs-minify-plugin # Minimize html code
    pip install mkdocs-git-revision-date-localized-plugin # display last updated date 
    pip install mkdocs-jupyter # include Jupyter notebooks
    pip install mkdocs-bibtex # add references in your text (`.bib`)
    pip install neoteroi-mkdocs # create author cards
    pip install mkdocs-table-reader-plugin # embed tabular format files (`.tsv`)
    ```
=======
- Option a. Install [Quarto](https://quarto.org/docs/get-started/). We recommend Quarto as is easy to use and provides native support for notebooks (both R Markdown and Jupyter Notebooks). It requires no additional extensions or dependencies. 
- Option b. Install MkDocs and MkDocs extensions using the command line. Additional extensions are optional but can be useful if you choose this approach. Follow the instructions [here](./examples/mkdocs_pages.qmd) if you prefer MkDocs.
>>>>>>> ac4786da
:::


## 1. Organize and structure your datasets and data analysis

Establishing a consistent file structure and naming conventions will help you efficiently manage your data. We will classify your data and data analyses into two distinct types of folders to ensure the data can be used and shared by many lab members while preventing modifications by any individual:

1. **Data folders** (assay or external databases and resources): They house the **raw and processed datasets**, alongside the pipeline/workflow used to generate the processed data, the provenance of the raw data, and quality control reports of the data. The data should be **locked and set to read-only** to prevent unintended modifications. This applies to experimental data generated in your lab as well as external resources. Provide an MD5 checksum file when you download them yourself to verify their integrity.
2. **Project folders**: They contain **all the essential files for a specific research project**. Projects may use data from various resources or experiments, or build upon previous results from other projects. The data should not be copied or duplicated, instead, it should be linked directly from the source.

Data and data analysis are kept separate because a project may utilize one or more datasets to address a scientific question. Data can be reused in multiple projects over time, combined with other datasets for comparison, or used to build larger datasets. Additionally, data may be utilized by different researchers to answer various research questions.

:::{.callout-hint}
When organizing your data folders, separate assays from external resources and maintain a consistent structure. For example, organize genome references by species and further categorize them by versions. Make sure to include all relevant information, and refer to [this lesson](./03_DOD.qmd#folder-organization) for additional tips on data organization.

This will help you to keep your data tidied up, especially if you are working in a big lab where assays may be used for different purposes and by different people!
:::

#### Data folders
Whether your lab generates its own experimental data, receives it from collaborators, or works with previously published datasets, the data folder should follow a similar structure to the one presented here. Create a separate folder for each dataset, including raw files and processed files alongside the corresponding documentation and pipeline that generated the processed data. Raw files should remain untouched, and you should consider locking modifications to the final results once data preprocessing is complete. This precaution helps prevent unwanted changes to the data. Each subfolder should be named in a way that is distinct, easily readable and clear at a glance. Check [this lesson](./03_DOD.qmd#naming-conventions) for tips on naming conventions. 

:::{.callout-hint}
Use an acronym (1) that describes the type of NGS assay (RNAseq, ChIPseq, ATACseq) a keyword (2) that represents a unique element to that assay, and the date (3). 
```{.bash}
<Assay-ID>_<keyword>_YYYYMMDD
```
For example `CHIP_Oct4_20230101` is a ChIPseq assay made on 1st January 2023 with the keyword Oct4, so it is easily identifiable by the eye.
:::

Let's explore a potential folder structure and the types of files you might encounter within it.

```{.bash}
<data_type>_<keyword>_YYYYMMDD/
├── README.md 
├── CHECKSUMS
├── pipeline
    ├── pipeline.md
    ├── scripts/
├── processed
    ├── fastqc/
    ├── multiqc/
    ├── final_fastq/
└── raw
    ├── .fastq.gz 
    └── samplesheet.csv
```

- **README.md**: This file contains a detailed description of the dataset commonly in markdown format. It should include the provenance of the raw data (such as samples, laboratory protocols used, the aim of the project, folder structure, naming conventions, etc.).
- **metadata.yml**: This metadata file outlines different keys and essential information, usually presented in YAML format. For more details, refer to [this lesson](./04_metadata.qmd).
- **pipeline.md**: This file provides an overview of the pipeline used to process raw data, as well as the commands to run the pipeline. The pipeline itself and all the required scripts should be collected in the same directory. 
- **processed**: This folder contains the results from the preprocessing pipeline. The content vary depending on the specific pipeline used (create additional subdirectories as needed).
- **raw**: This folder holds the raw data.
    - *.fastq.gz*: For example, in NGS assays, there should be 'fastq' files.
    - *samplesheet.csv*: This file holds essential metadata for the samples, including sample identification, experimental variables, batch information, and other metrics crucial for downstream analysis. It is important that this file is complete and current, as it is key to interpreting results. If you are considering running nf-core pipelines, this file will be required.

#### Project folders

On the other hand, we have another type of folder called Projects which refers to data analyses that are specific to particular tasks, such as those involved in preparing a potential article. In this folder, you will create a subfolder for each project that you or your lab is working on. Each Project subfolder should include project-specific information, data analysis pipelines, notebooks, and scripts used for that particular project. Additionally, you should include an environment file with all the required software and dependencies needed for the project, including their versions. This helps ensure that the analyses can be easily replicated and shared with others.

The Project folder should be named in a way that is unique, easy to read, distinguishable, and clear at a glance. For example, you might name it based on the main author's initials, the dataset being analyzed, the project name, a unique descriptive element related to the project, or the part of the project you are responsible for, along with the date:

```{.bash}
<project>_<keyword>_YYYYMMDD
```

:::{.callout-definition}
# Naming examples 

- `RNASeq_Mouse_Brain_20230512`: a project RNA sequencing data from a mouse brain experiment, created on May 12, 2023
- `EHR_COVID19_Study_20230115`: a project around electronic health records data for a COVID-19 study, created on January 15, 2023.
:::

Now, let's explore an example of a folder structure and the types of files you might encounter within it.

```{.bash}
<project>_<keyword>_YYYYMMDD
├── data
│  └── <ID>_<keyword>_YYYYMMDD <- symbolic link
├── documents
│  └── research_project_template.docx
├── metadata.yml
├── notebooks
│  └── 01_data_processing.rmd
│  └── 02_data_analysis.rmd
│  └── 03_data_visualization.rmd
├── README.md
├── reports
│  └── 01_data_processing.html
│  └── 02_data_analysis.html
│  ├── 03_data_visualization.html
│  │  └── figures
│  │  └── tables
├── requirements.txt // env.yaml
├── results
│  ├── figures
│  │  └── 02_data_analysis/
│  │    └── heatmap_sampleCor_20230102.png
│  ├── tables
│  │  └── 02_data_analysis/
│  │    └── DEA_treat-control_LFC1_p01.tsv
│  │    └── SumStats_sampleCor_20230102.tsv
├── pipeline
│  ├── rules // processes 
│  │  └── step1_data_processing.smk
│  └── pipeline.md
├── scratch
└── scripts
```

- **data**: This folder contains symlinks or shortcuts to the actual data files, ensuring that the original files remain unaltered.
- **documents**: This folder houses Word documents, slides, or PDFs associated with the project, including data and project explanations, research papers, and more. It also includes the [Data Management Plan](./02_DMP.qmd).
    - *research_project_template.docx*. If you download our template you will find a is a pre-filled Data Management Plan based on the Horizon Europe guidelines named 'Non-sensitive_NGS_research_project_template.docx'.
- **metadata.yml**: metadata file describing various keys of the project or experiment ([see this lesson](./04_metadata.qmd)).
- **notebooks**: This folder stores Jupyter, R Markdown, or Quarto notebooks containing the data analysis. Figures and tables used for the reports are organized under subfolders named after the notebook that created them for provenance purposes.
- **README.md**: A detailed project description in markdown or plain-text format.
- **reports**:  Notebooks rendered as HTML, docx, or PDF files for sharing with colleagues or as formal data analysis reports.
    - *figures*: figures produced upon rendering notebooks. The figures will be saved under a subfolder named after the notebook that created them. This is for provenance purposes so we know which notebook created which figures.
- **requirements.txt**: This file lists the necessary software, libraries, and their versions required to reproduce the code. If you're using conda environments, you will also find the env.yaml file here, which outlines the specific environment configuration.
- **results**: This folder contains analysis results, such as figures and tables. Organizing results by the pipeline, script, or notebook that generated them will make it easier to locate and interpret the data.
- **pipeline**: A folder containing pipeline scripts or workflows for processing and analyzing data.
- **scratch**: A folder designated for temporary files or workspace for experiments and development.
- **scripts**: Folder for helper scripts needed to run data analysis or reproduce the work.

### Template engine

Creating a folder template is straightforward with [cookiecutter](https://github.com/cookiecutter/cookiecutter) a command-line tool that generates projects from templates (called cookiecutters). For example, it can help you set up a Python package project based on a Python package project template. 

:::{.callout-note title="Cookiecutter templates"}
Here are some template that you can use to get started, adapt and modify them to your own needs:

- [Python package project](https://cookiecutter.readthedocs.io/en/stable/tutorials/tutorial1.html#step-1-generate-a-python-package-project)
- [Sandbox bioinformatics project](https://github.com/hds-sandbox/cookiecutter-template/)
- [Sandbox data project](https://github.com/hds-sandbox/cc-data-template/)
- [Data science](https://github.com/drivendata/cookiecutter-data-science/)
- [NGS data](https://github.com/brickmanlab/ngs-template)

Create your own template from [scratch](https://cookiecutter.readthedocs.io/en/stable/tutorials/tutorial2.html). 
:::

#### Quick tutorial on cookiecutter

Building a Cookiecutter template from scratch requires defining a folder structure, crafting a cookiecutter.json file, and outlining placeholders (keywords) that will be substituted when generating a new project. Here's a step-by-step guide on how to proceed:

##### Step 1: Create a Folder Template

First, begin by creating a folder structure that aligns with your desired template design. For instance, let's set up a simple Python project template:

```plaintext
my_template/
|-- {{cookiecutter.project_name}}
|   |-- main.py
|-- tests
|   |-- test_{{cookiecutter.project_name}}.py
|-- README.md
|__ cookiecutter.json # created in step 2
```

In this example, `{{cookiecutter.project_name}}` is a placeholder that will be replaced with the actual project name when the template is used. This directory contains a python script ('main.py'), a subdirectory ('tests') with a second python script named after the project ('test_{{cookiecutter.project_name}}.py') and a 'README.md' file. 

##### Step 2: Create `cookiecutter.json`

In the root of your template folder, create a file named `cookiecutter.json`. This file will define the variables (keywords) and default values that users will be prompted to fill in during the template initialization. For our Python project template, it might look like this:

```{.json .code-overflow-wrap}
{
  "project_name": "MyProject",
  "author_name": "Your Name",
  "description": "A short description of your project"
}
```

When users generate a project based on your template, they will be prompted with these questions. The provided values ("responses") will be used to substitute the placeholders in your template files.

Beyond substituting placeholders in file and directory names, Cookiecutter can automatically populate text file contents with information. This feature is useful for offering default configurations or code file templates. Let's enhance our earlier example by incorporating a placeholder within a text file:

First, modify the `my_template/main.py` file to include a placeholder inside its contents:

```{.python .code-overflow-wrap filename="main.py"}
# main.py
def hello():
    print("Hello, {{cookiecutter.project_name}}!")
```

The '{{cookiecutter.project_name}}' placeholder is now included within the main.py file. When you execute Cookiecutter, it will automatically replace the placeholders in both file and directory names and within text file contents. 

After running Cookiecutter, your generated 'main.py' file could appear as follows:

```{.python .code-overflow-wrap}
# main.py, assuming "MyProject" was entered as the project_name
def hello():
    print("Hello, MyProject!") 
```

##### Step 3: Use Cookiecutter

Once your template is prepared, you can utilize Cookiecutter to create a project from it. Open a terminal and execute:

```{.bash .code-overflow-wrap}
cookiecutter path/to/your/template
```

Cookiecutter will prompt you to provide values for `project_name`, `author_name`, and `description`. Once you input these values, Cookiecutter will replace the placeholders in your template files with the entered values.

##### Step 4: Review the Generated Project

After the generation process is complete, navigate to the directory where Cookiecutter created the new project. You will find a project structure with the placeholders replaced by the values you provided. 

:::{.callout-exercise}

# Exercise 1: Create your own template.

Use Cookiecutter to create custom templates for your folders. You can do it from scratch (see Exercise 1, part B) or opt for one of our pre-made templates available as a Github repository (recommended for this workshop). Feel free to tailor the template to your specific requirements—you don't have to follow our examples exactly.

**Requirements**

We assume you have already gone through the requirements at the beginning of the practical lesson. This includes installing the necessary tools and setting up accounts as needed.
    
**Project**
    
1. Go to our [Cookicutter template](https://github.com/hds-sandbox/cookiecutter-template) and click on the **Fork** button at the top-right corner of the repository page to create a copy of the repository on your own GitHub account or organization.
    ![fork_repo_example](./images/fork_repo_project.png)
2. Open a terminal on your computer, copy the URL of your fork and **clone** the repository to your local machine (the URL should look something like https://github.com/your_username/cookiecutter-template):

    ```{.bash}
    git clone <your URL to the template>
    ```
If you have a GitHub Desktop, click **Add** and select "Clone repository" from the options.

3. Open the repository and navigate through the different directories.

4. Modify the contents of the repository as needed to fit your project's requirements. You can change files, add new ones, remove existing one or adjust the folder structure. For inspiration, review the data structure above under 'Project folder'. Our Cookiecutter template is missing the 'reports' directory or the 'requirements.txt' file. Consider creating them, along with a subdirectory named 'reports/figures'. 

    ```plaintext
    ├── results/
    │   ├── figures/
    ├── requirements.txt
    ```

:::{.callout-hint}
Here’s an example of how to do it: 

```{.bash}
# Open your terminal and navigate to your template directory. Then: 
cd \{\{\ cookiecutter.project_name\ \}\}/  
mkdir reports 
touch requirements.txt
```
:::

5. Commit and push changes when you are done with your modifications.
- Stage the changes with `git add`.
- Commit the changes with a meaningful commit message `git commit -m "update cookicutter template" `.
- Push the changes to your forked repository on Github `git push origin main` (or the appropriate branch name).
6. Test your template by using `cookiecutter <URL to your GitHub repository "cookicutter-template">`.

    Fill up the variables and verify that the new structure (and folders) looks like you would expect. Have any new folders been added, or have some been removed?
:::

:::{.callout-exercise}
# Optional Exercise 1, part B

Create a template from scratch using this tutorial [scratch](https://cookiecutter.readthedocs.io/en/stable/tutorials/tutorial2.html), it can be as basic as this one below or 'Data folder': 

```plaintext
my_template/
|-- {{cookiecutter.project_name}}
|   |-- main.py
|-- tests
|   |-- test_{{cookiecutter.project_name}}.py
|-- README.md
```
- Step 1: Create a directory for the template.
- Step 2: Write a cookiecutter.json file with variables such as project_name and author.
- Step 3: Set up the folder structure by creating subdirectories and files as needed.
- Step 4: Incorporate cookiecutter variables in the names of files.
- Step 5: Use cookiecutter variables within scripts, such as printing a message that includes the project name.
:::

## 2. Data documentation  

Data documentation involves organizing, describing, and providing context for datasets and projects. While metadata concentrates on the data itself, README files provide a broader perspective on the overall project or resource.

### Metadata
:::{.callout-warning title="metadata.yml"}
Choose the format that best suits the project's needs. In this workshop, we will focus on YAMl as it is highly used for configuration files (e.g., in conda or pipelines).

:::{.callout-definition}
# File formats 
- XML (eXtensible Markup Language): uses custom tags to describe data and allows for a hierarchical structure.
- JSON (JavaScript Object Notation): lightweight and human-readable format that is easy to parse and generate.
- CSV (Comma-Separated Values) or TSV (tabulate-separate values): simple and widely supported for representing tabular formats. Easy to manipulate using software or programming languages. It is often use for sample metadata. 
- YAML (YAML Ain't Markup Language): human-readable data serialization format, commonly used as project configuration files. 

Others such as RDF or HDF5. 
:::
 Link to the [file format database](https://fileinfo.com/). 
   
:::

Metadata in biological datasets refers to the information that describes the data and provides context for how the data was collected, processed, and analyzed. Metadata is crucial for understanding, interpreting, and using biological datasets effectively. It also ensures that datasets are reusable, reproducible and understandable by other researchers. Some of the components may differ depending on the type of project, but there are general concepts that will always be shared across different projects:

- Sample information and collection details
- Biological context (such experimental conditions if applicable)
- Data description 
- Data processing steps applied to the raw data
- Annotation and Ontology terms
- File metadata (file type, file format, etc.)
- Ethical and Legal Compliance (ownership, access, provenance)

:::{.callout-warning title="Metadata and controlled vocabularies"}
To maximize the usefulness of metadata, aim to use controlled vocabularies across all fields. Read more about data documentation and find ontology services examples in [lesson 4](https://hds-sandbox.github.io/RDM_NGS_course/develop/04_metadata.html#controlled-vocabularies-and-ontologies). We encourage you to begin implementing them systematically on your own (under the "sources" section, you will find some helpful links to guide you putting them in practice). 

If you work with NGS data, check out [this](https://hds-sandbox.github.io/RDM_NGS_course/develop/examples/NGS_metadata.html) recommendations and examples of metadata for samples, projects and datasets. 
:::


### README file

:::{.callout-warning title="README.md"}
Choose the format that best suits the project's needs. In this workshop, we will focused on Markdown as it is the most used format due to its balance of simplicity and expressive formatting options. 

:::{.callout-definition}
# File formats 
- Markdown (`.md`): commonly used because is easy to read and write and is compatible across platforms (e.g.,  GitHub, GitLab). Supports formatting like headings, lists, links, images, and code blocks.
- Plain Text (`.txt`): Simple and straightforward format without any rich formatting and great for basic instructions. Lack the ability of structure content effectively. 
- ReStructuredText (`.rst`): commonly used for python projects. Supports advanced formatting (takes, links, images and code blocks) .

Others such as HTML, YAML and Notebooks. 
:::
Link to the [file format database](https://fileinfo.com/)

:::

The README.md file is a [markdown file](https://www.markdownguide.org/) that provides a comprehensive description of the data within a folder. Its rich text format (including bold, italic, links, etc.) allows you to explain the contents of the folder, as well as the reasons and methods behind its creation or collection. The content will vary depending on what it described (data or assays, project, software...). 

Here is an example of a README file for a bioinformatics project:

:::{.callout-readme}

\#  TITLE

Clear and descriptive.

\#  OVERVIEW

Introduction to the project including its aims, and its significance. Describe the main purpose and the biological questions being addressed.

:::{.callout-definition}
# Example text 
This project aims to investigate gene expression patterns across various human tissues using Next Generation Sequencing (NGS) data. By analyzing the transcriptomes of different tissues, we seek to uncover tissue-specific gene expression profiles and identify potential markers associated with specific biological functions or diseases.

Understanding tissue-specific gene expression is crucial for deciphering the molecular basis of health and disease. Identifying genes that are uniquely expressed in certain tissues can provide insights into tissue function, development, and potential therapeutic targets. This project contributes to our broader understanding of human biology and has implications for personalized medicine and disease research.
:::

\# TABLE OF CONTENTS (optional but helpful for others to navigate to different sections)

\# INSTALLATION AND SETUP

List all prerequisites, software, dependencies, and system requirements needed for others to reproduce the project. If available, you may link to a Docker image, Conda YAML file, or requirements.txt file.

\# USAGE

Include command-line examples for various functionalities or steps and path for running a pipeline, if applicable. 

\# DATASETS

Describe the data,, including its sources, format, and how to access it. If the data has undergone preprocessing, provide a description of the processes applied or the pipeline used.

:::{.callout-definition}
# Example text 
We have used internal datasets with IDs: RNA_humanSkin_20201030, RNA_humanBrain_20210102, RNA_humanLung_20220304.

In addition, we utilized publicly available NGS datasets from the GTEx (Genotype-Tissue Expression) project, which provides comprehensive RNA-seq data across multiple human tissues. These datasets offer a wealth of information on gene expression levels and isoform variations across diverse tissues, making them ideal for our analysis.
:::

\# RESULTS

Summarize the results and key findings or outputs. 

:::{.callout-definition}
# Example text 
Our analysis revealed distinct gene expression patterns among different human tissues. We identified tissue-specific genes enriched in brain tissues, highlighting their potential roles in neurodevelopment and function. Additionally, we found a set of genes that exhibit consistent expression across a range of tissues, suggesting their fundamental importance in basic cellular processes.

Furthermore, our differential expression analysis unveiled significant changes in gene expression between healthy and diseased tissues, shedding light on potential molecular factors underlying various diseases. Overall, this project underscores the power of NGS data in unraveling intricate gene expression networks and their implications for human health.
:::

\# CONTRIBUTIONS AND CONTACT INFO

\# LICENSE
:::


:::{.callout-exercise} 
# Exercise 2: modify the metadata.yml file in your Cookiecutter template
It is time now to customize your Cookiecutter templates and modify the metadata.yml files so that they fit your needs! 

0. Consider changing variables (add/remove) in the metadata.yml file from the cookicutter template. 
1. Modify the `cookiecutter.json` file. You could add new variables or change the default key and/or values: 

    ```{.json .code-overflow-wrap filename="cookiecutter.json"}
    {
    "project_name": "myProject",
    "project_slug": "{{ cookiecutter.project_name.lower().replace(' ', '_').replace('-', '_') }}",
    "authors": "myName",
    "start_date": "{% now 'utc', '%Y%m%d' %}",
    "short_desc": "",
    "version": "0.1.0"
    }
    ```
The metadata file will be filled out accordingly.

2. Optional: You can customize or remove this prompt message entirely, allowing you to tailor the text to your preferences for a unique experience each time you use the template.

    ```{.json .code-overflow-wrap filename="cookiecutter.json"}
    "__prompts__": {
        "project_name": "Project directory name [Example: project_short_description_202X]",
        "author": "Author of the project",
        "date": "Date of project creation, default is today's date",
        "short_description": "Provide a detailed description of the project (context/content)"
    },
    ```

3. Modify the `metadata.yml` file so that it includes the metadata recorded by the `cookiecutter.json` file. Hint below (*short_desc*, *authors*, etc.): 

    ```{.yml .code-overflow-wrap filename="metadata.yml"}
    project: {{ cookiecutter.project_name }}
    authors: {{ cookiecutter.authors }}
    date: {{ cookiecutter.date }}
    description: {{ cookiecutter.short_desc }}
    ```
4. Modify the `README.md` file so that it includes the short description recorded by the `cookiecutter.json` file and the metadata at the top of the markdown file (top between lines of dashed).

    ```{.md .code-overflow-wrap filename="README.md"}
    ---
    title: {{ cookiecutter.project_name }}
    date: "{{ cookiecutter.date }}"
    author: {{ cookiecutter.author }}
    version: {{ cookiecutter.version }}
    ---

    Project description
    ----

    {{ cookiecutter.short_description }}
    ```

5. Commit and push changes when you are done with your modifications
- Stage the changes with `git add`
- Commit the changes with a meaningful commit message `git commit -m "update cookicutter template" `
- Push the changes to your forked repository on Github `git push origin main` (or the appropriate branch name)
6. Test your template by using `cookiecutter <URL to your GitHub repository "cookicutter-template">`

    Fill up the variables and verify that the modified information looks like you would expect.  

:::

## 3. Naming conventions

As discussed in [lesson 3](https://hds-sandbox.github.io/RDM_NGS_course/develop/03_DOD.html#naming-conventions), consistent naming conventions are key for interpreting, comparing, and reproducing findings in scientific research. Standardized naming helps organize and retrieve data or results, allowing researchers to locate and compare similar types of data within or across large datasets. 


:::{.callout-exercise}
#  Exercise 3: Define your file name conventions
Avoid long and complicated names and ensure your file names are both informative and easy to manage: 

1. For saving a new plot, a heatmap representing sample correlations 
2. When naming the file for the document containing the Research Data Management Course Objectives (Version 2, 2nd May 2024) from the University of Copenhagen
3. Consider the most common file types you work with, such as visualizations, figures, tables, etc., and create logical and clear file names

:::{.callout-hint}
1. `heatmap_sampleCor_20240101.png`
2. `KU_RDM-objectives_20240502_v02.doc` or `KU_RDMObj_20240502_v02.doc`
:::
:::

## 4. Create a catalog of your data folder

The next step is to collect all the datasets that you have created in the manner explained above. Since your folders all should contain the `metadata.yml` file in the same place with the same metadata, it should be very easy to iteratively go through all the folders and merge all the metadata.yml files into a one single table. he table can be easily viewed in your terminal or even with Microsoft Excel.

:::{.callout-exercise}
# Exercise 4: create a metadata.tsv catalog

We will make a small script in R (or you can make one with Python) that recursively goes through all the folders inside an input path (like your `Assays` folder), fetches all the `metadata.yml` files, merges them and writes a TSV file as an output. 

1. Create a folder called `dataset` and change directory `cd dataset`
2. Fork [this repository](https://github.com/hds-sandbox/cc-data-template): a Cookiecutter template designed for NGS datasets.*While you are welcome to create your own template from scratch, we recommend using this one to save time.* Then, `git clone <URL to Gihub repo>`. 
3. Run the `cookiecutter cc-data-template` command at least twice to create multiple datasets or projects. Use different values each time to simulate various scenarios (do this in the dataset directory that you have previously created). 
*Importantly, we recommend assigning values to all entries. If an entry does not apply, use "nan." This will be better for processing metadata later on.*
*If the path to the cc-data-template is elsewhere than the datasets dir, change the command e.g.:`cookiecutter /home/myTemplates/cc-data-template`*
4. Execute the script below using R (or create your own script in Python). **Adjust the `folder_path`** variable so that it matches the path to the Assays folder. The resulting table will be saved in the same `folder_path`.
5. Open your `database_YYYYMMDD.tsv` table in a text editor from the command-line, or view it in Excel for better visualization.

- Solution A. From a TSV

:::{.callout-hint}
```{.r  .code-overflow-wrap}
# R version 4.3.2
# RScript to read all yaml files in directory and save the metadata into a dataframe
quiet <- function(package_name) {
  # Suppress warnings and messages while checking and installing the package
  suppressMessages(suppressWarnings({
    # Check if the package is available and load it
    if (!requireNamespace(package_name, quietly = TRUE)) {
      install.packages(package_name)
    }
    # Load the package
    library(package_name, character.only = TRUE)
  }))
}

# Check and install necessary libraries
quiet("yaml")
quiet("dplyr")
quiet("lubridate")


read_yaml <- function(file_path) {
  # Read the YAML file and convert it to a data frame
  df <- yaml::yaml.load_file(file_path) %>% as.data.frame(stringsAsFactors = FALSE)
  
  # Return the data frame
  return(df)
}

# Function to recursively fetch metadata.yml files
get_metadata <- function(folder_path) {
  file_list <- list.files(path = folder_path, pattern = "metadata\\.yml$", recursive = TRUE, full.names = TRUE)

  metadata_list <- lapply(file_list, read_yaml)
  
  # Combine the list of data frames into a single data frame using dplyr::bind_rows()
  combined_metadata <- bind_rows(metadata_list)

  return(combined_metadata)
}

# Specify the folder path
folder_path <- "./" #/path/to/your/folder

# Fetch metadata from the specified folder
df <- get_metadata(folder_path)

# Save the data frame as a TSV file
output_file <- paste0("database_", format(Sys.Date(), "%Y%m%d"), ".tsv")
write.table(df, file = output_file, sep = "\t", quote = FALSE, row.names = FALSE)

# Print confirmation message
cat("Database saved as", output_file, "\n")
```
:::


**Exercise 4, option B: create a SQLite database **

Alternatively, create a SQLite database from a metadata. If you opt for this option in the exercise, you must still complete the first three steps outlined above. Read more from the [RSQLite documentation](https://www.rdocumentation.org/packages/RSQLite/versions/2.3.6).

- Solution B. SQLite database

:::{.callout-hint}
```{.r .code-overflow-wrap}
print("Assuming the libraries from Exercise 4 are already loaded and a dataframe has been generated from the YAML files...")

# check_and_install() form Exercise 4, and load the other packages. 
quiet("DBI")
quiet("RSQLite")

# Initialize a temporary in memory database and copy the data.frame into it

db_file_path <- paste0("database_", format(Sys.Date(), "%Y%m%d"), ".sqlite")
con <- dbConnect(RSQLite::SQLite(), db_file_path)

dbWriteTable(con, "metadata", df,  overwrite=TRUE) #row.names = FALSE,append =

# Print confirmation message
cat("Database saved as", db_file_path, "\n")

# Close the database connection
dbDisconnect(con)

```
:::
:::

### Shiny apps

To get the most out of your metadata file and the ones from other colleagues, you can combine them and explore them by creating an interactive catalog browser. You can create interactive web apps straight from R or Python. Whether you have generated a tabulated-file or a sqlite database, browse through the metadata using [Shiny](https://shiny.posit.co/). Shiny apps are perfect for researchers because they enable you to create interactive visualizations and dashboards with dynamic data inputs and outputs without needing extensive web development knowledge. Shiny provides a variety of user interface components such as forms, tables, graphs, and maps to help you organize and present your data effectively. It also allows you to filter, sort, and segment data for deeper insights.


:::{.callout-tip}
- For R Enthusiasts

Explore [demos](https://shiny.posit.co/r/gallery/#feature-demos) from the R Shiny community to kickstart your projects or for inspiration. 

- For python Enthusiasts

Shiny for Python provides live, interactive code throughout its entire tutorial. Additionally, it offers a great tool called [Playground](https://shinylive.io/py/examples/#basic-app), where you can code and test your own app to explore how different features render.
:::


:::{.callout-exercise}
# Exercise 5: Skill Booster, build an interactive catalog browser

Build an interactive web app straight from R or Python. Below, you will find an example of an R shiny app. In either case, you will need to define a user interface (UI) and a server function. The UI specifies the layout and appearance of the app, including input controls and output displays. The server function contains the app's logic, handling data manipulation, and responding to user interactions. Once you set up the UI and server, you can launch the app!

Here's the UI and server function structure for an R Shiny app:

```{.r .code-overflow-wrap}
# Don't forget to load shiny and DT libraries!

# Specify the layout
ui <- fluidPage(
    titlePanel(...)
    # Define the appearance of the app
    sidebarLayout(
        sidebarPanel(...)
        mainPanel(...)
    )
)

server <- function(input, output, session) {
    # Define a reactive expression for data based on user inputs
    data <- reactive({
        req(input$dataInput)  # Ensure data input is available
        # Load or manipulate data here
    })

    # Define an output table based on data
    output$dataTable <- renderTable({
        data()  # Render the data as a table
    })

    # Observe a button click event and perform an action
    observeEvent(input$actionButton, {
        # Perform an action when the button is clicked
    })

    # Define cleanup tasks when the app stops
    onStop(function() {
        # Close connections or save state if necessary
    })
}
# Run the app
shinyApp(ui, server)
```
If you need more assistance, take a look at the code below (Hint). 

:::{.callout-hint}
```{.r .code-overflow-wrap}
# R version 4.3.2
print("Assuming the libraries from Exercise 4 are already loaded and a dataframe has been generated from the YAML files...")

# check_and_install() form Exercise 4. 
quiet("shiny")
quiet("DT")

# UI
ui <- fluidPage(
  titlePanel("TSV File Viewer"),
  
  sidebarLayout(
    sidebarPanel(
      fileInput("file", "Choose a TSV file", accept = c(".tsv")),
      selectInput("filter_column", "Filter by Column:", choices = c("n_samples", "technology"), selected = "technology"),
      textInput("filter_value", "Filter Value:", value = ""),
      # if only numbers, numericInput()
      radioButtons("sort_order", "Sort Order:", choices = c("Ascending", "Descending"), selected = "Ascending")
    ),
    
    mainPanel(
      DTOutput("table")
    )
  )
)

# Server
server <- function(input, output) {
  
  data <- reactive({
    req(input$file)
    df <- read.delim(input$file$datapath, sep = "\t")
    print(str(df))

    # Filter the DataFrame based on user input
    if (input$filter_column != "" && input$filter_value != "") {
      # Check if the column is numeric, and filter for value
      if (is.numeric(df[[input$filter_column]])) {
        df <- df[df[[input$filter_column]] >= as.numeric(input$filter_value), ]
      }
      # Check if the column is a string
      else if (is.character(df[[input$filter_column]])) {
        df <- df[df[[input$filter_column]] == input$filter_value, ]
      }
    }
    
    # Sort the DataFrame based on user input
    sort_order <- if (input$sort_order == "Ascending") TRUE else FALSE
    df <- df[order(df[[input$filter_column]], decreasing = !sort_order), ]
    df
  })
  
  output$table <- renderDT({
    datatable(data())
  })
}

# Run the app
shinyApp(ui, server)
```
:::
In the optional exercise below, you'll find a code example for using an SQLite database as input instead of a tabulated file.
:::


:::{.callout-exercise}
# Exercise (optional)
Once you've finished the previous exercise, consider implementing these additional ideas to maximize the utility of your catalog browser. 

- Use SQLite databases as input
- Add a functionality to only select certain columns `uiOutput("column_select")`
- Filter columns by value using `column_filter_select()`
- Add multiple tabs using `tabsetPanel()`
- Add buttons to order numeric columns ascending or descending using `radioButtons()`
- Use SQL aggregation functions (e.g., SUM, COUNT, AVG) to perform custom data summaries and calculations.
- Add a tab `tabPanel()` to create a project directory interactively (and fill up the metadata fields), tips: `dir.create()`, `data.frame()`, `write.table()`
- Modify existing entries
- Visualize results using [Cirrocumulus](https://cirrocumulus.readthedocs.io/en/latest/), an interactive visualization tool for large-scale single-cell genomics data.  

If you need some assistance, take a look at the code below (Hint). 

:::{.callout-hint}
Explore an example with advanced features such as a two-tab layout, filtering by numeric values and matching strings, and a color-customized dashboard [here](./scripts/shiny_sqlite_advanced.r). 
:::
:::

## 5. Version control using Git and GitHub

Version control involves systematically tracking changes to a project over time, offering a structured way to document revisions and understand the progression of your work. In research data management and data analytics, it plays a critical role and provides numerous benefits.

[Git](https://git-scm.com/about) is a distributed version control system that helps developers and researchers efficiently manage project history, collaborate seamlessly, and maintain data integrity. On the other hand, [GitHub](https://github.com/) is a web-based platform that builds on Git's functionality by providing a centralized, collaborative hub for hosting Git repositories. It offers several key functionalities, such as tracking issues, security features to safeguard your repos, and GitHub Pages that allow you to create websites to showcase your projects.

:::{.callout-tip title="Create a GitHub organization for your lab or department"}
GitHub users can create organizations, allowing groups to collaborate or create repositories under the same organization umbrella. You can create an educational organization on Github for free, by setting up a Github account for your lab. 

Follow these [instructions](https://docs.github.com/en/organizations/collaborating-with-groups-in-organizations/creating-a-new-organization-from-scratch) to create a GitHub organization. 

Once you've established your GitHub organization, be sure to create your repositories within the organization's space rather than under your personal user account. This keeps your projects centralized and accessible to the entire group. Best practices for managing an organization on GitHub include setting clear access permissions, regularly reviewing roles and memberships, and organizing repositories effectively to keep your projects structured and easy to navigate. 

:::

### Setting up a GitHub repository for your project folder

Version controlling your data analysis folders becomes straightforward once you've established your Cookiecutter templates. After you've created several folder structures and metadata using your Cookiecutter template, you can manage version control by either converting those folders into Git repositories or copying a folder into an existing Git repository. Both approaches are explained in [Lesson 5](https://hds-sandbox.github.io/RDM_NGS_course/develop/05_VC.html#from-project-folders-to-git-repositories).

:::{.callout-exercise}
# Exercise 6: initialize a repository from an existing folder:
1. Initialize the repository: Begin by running the command `git init` in your project directory. This command sets up a new Git repository in the current directory and is executed only once, even for collaborative projects. See ([`git init`](https://git-scm.com/docs/git-init)) for more details.
2. Create a remote repository: Once the local repository is initialized, create an empty new repository on GitHub (website or Github Desktop).
3. Connect the remote repository: Add the GitHub repository URL to your local repository using the command `git remote add origin <URL>`. This associates the remote repository with the name "origin."
4. Commit changes: If you have files you want to add to your repository, stage them using `git add .`, then create a commit to save a snapshot of your changes with `git commit -m "add local folder"`.
5. Push to GitHub: To synchronize your local repository with the remote repository and establish a tracking relationship, push your commits to the GitHub repository using `git push -u origin main`.
:::

:::{.callout-tip title="Tips to write good commit messages"}
If you would like to know more about Git commits and the best way to make clear Git messages, check out [this post](https://www.conventionalcommits.org/en/v1.0.0/)!
:::

### GitHub Pages

After creating your repository and hosting it on GitHub, you can now add your data analysis reports—such as Jupyter Notebooks, R Markdown files, or HTML reports—to a [GitHub Page website](https://pages.github.com/). Setting up a GitHub Page is straightforward, and we recommend following GitHub's helpful tutorial. However, we will go through the key steps in the exercise below. There are several ways to create your web pages, but we suggest using Quarto as a framework to build a sleek, professional-looking website with ease. The folder templates from the previous exercise already contain the necessary elements to launch a webpage. Familiarizing yourself with the basics of Quarto will help you design a webpage that suits your preferences. Other common options include [MkDocs](https://squidfunk.github.io/mkdocs-material/). If you want to use MkDocs instead, click [here](./examples/mkdocs_pages.qmd) and follow the instructions.

:::{.callout-tip}
Here are some useful links to get started with Github Pages:

- [Github Pages](https://pages.github.com/)
- [Quarto Github Pages](https://quarto.org/docs/publishing/github-pages.html)
:::

:::{.callout-exercise}
# Exercise 7: Create a Github Page using Quarto 
1. Head over to GitHub and create a new public repository named username.github.io, where username is your username (or organization name) on GitHub. *If the first part of the repository doesn’t exactly match your username, it won’t work, so make sure to get it right.*
2. Go to the folder where you want to store your project, and clone the new repository: `git clone https://github.com/username/username.github.io` (or use Github Desktop)
3. Create a new file named `_quarto.yml`

    ```{.yml filename="_quarto.yml"}
    project:
        type: website
    ```

4. Open the terminal 

    ```{.bash filename="Terminal"}
    # Add a .nojekyll file to the root of the repository not to do additional processing of your published site
    touch .nojekyll #copy NUL .nojekyll for windows

    # Render and push it to Github
    quarto render
    git commit -m "Publish site to docs/"
    git push
    ```
5. If you do not have a `gh-pages`, you can create one as follows 

    ```{.bash filename="Terminal"}
    git checkout --orphan gh-pages
    git reset --hard # make sure all changes are committed before running this!
    git commit --allow-empty -m "Initialising gh-pages branch"
    git push origin gh-pages
    ```
6. Before attempting to publish you should ensure that the Source branch for your repository is `gh-pages` and that the site directory is set to the repository root (/)

    ![](./images/github_pages_quarto.png)

7. It is important to not check your `_site` directory into version control, add the output directory of your project to `.gitignore`

    ```{.bash filename=".gitignore"}
    /.quarto/
    /_site/
    ```
8. Now is time to publish your website

    ```{.bash filename=".Terminal"}
    quarto publish gh-pages
    ```

9. Once you’ve completed a local publish, add a publish.yml GitHub Action to your project by creating this YAML file and saving it to `.github/workflows/publish.yml`. Read how to do it [here](https://quarto.org/docs/publishing/github-pages.html#github-action)
:::

## 6. Archive GitHub repositories on Zenodo

Archives are specialized digital platforms that provide secure storage, curation, and dissemination of scientific data. They play a crucial role in the research community by acting as trusted repositories for preserving valuable datasets. With standardized formats and thorough curation processes, they ensure the long-term accessibility and citability of research findings. Researchers globally rely on these repositories to share, discover, and validate scientific information, promoting transparency, collaboration, and knowledge growth across various fields.

In the next practical exercise, you will archive your `Project` folder, which contains data analyses (software, code and pipelines), in a repository such as Zenodo. This can be done by linking your Zenodo account to your GitHub account.

:::{.callout-warning title="Archiving data..."}
Data should be deposited in a domain-specific archive. If you want to know more about these archives, check out this [lesson](./07_repos.qmd).
:::

### Zenodo

[Zenodo](https://zenodo.org/) is an open-access digital repository that supports the archiving of scientific research outputs, including datasets, papers, software, and multimedia files. Affiliated with CERN and backed by the European Commission, Zenodo promotes transparency, collaboration, and the advancement of knowledge globally. Researchers can easily upload, share, and preserve their data on its user-friendly platform. Each deposit receives a unique DOI for citability and long-term accessibility. Zenodo also offers robust metadata options and allows linking your GitHub account to archive a specific release of your GitHub repository directly to Zenodo. This integration streamlines the process of preserving a snapshot of your project's progress.

:::{.callout-exercise}
# Exercise 6: Archive a Project GitHub repo in Zenodo

1. In order to archive your GitHub repos in Zenodo, [link your Zenodo and GitHub accounts](https://docs.github.com/en/repositories/archiving-a-github-repository/referencing-and-citing-content)
2. Once your accounts are linked, go to your Zenodo GitHub account settings and turn on the GitHub repository you want to archive.
    ![zenodo_github_link](./images/zenodo_github.png)
3. Creating a Zenodo archive is now as simple as [making a release](https://docs.github.com/en/repositories/releasing-projects-on-github/managing-releases-in-a-repository) in your GitHub repository. Remember to create a proper tag and specify the version.  
    *NOTE: If you make a release before enabling the GitHub repository in Zenodo, it will not appear in Zenodo!*
    ![github_release](./images/github_release.png)
4. Zenodo will automatically detect the release and it should appear on your Zenodo upload page: `My dashboard > Uploads`.
5. This archive is assigned a unique Digital Object Identifier (DOI), making it a citable reference for your work.
    ![zenodo_example](./images/zenodo_example.png)

Before submitting your work in a journal, make sure to link your data analysis repository to [Zenodo](https://zenodo.org/), get a DOI, and cite it in your manuscript!
:::

## Wrap up

In this small workshop, we have learned how to improve the FAIRability of your data, as well as organize and structure it in a way that will be much more useful in the future. These advantages do not serve yourself only, but your teammates, group leader, and the general scientific population! We hope that you found this workshop useful. If you would like to leave us some comments or suggestions, feel free to contact us. <|MERGE_RESOLUTION|>--- conflicted
+++ resolved
@@ -1,4 +1,4 @@
-﻿---
+---
 title: Practical material
 format: 
     html:
@@ -38,7 +38,6 @@
 
 Two more tools will be required, choose the one you are familiar with or the first option:
 
-<<<<<<< HEAD
 - *Option a*) Install [Quarto](https://quarto.org/docs/get-started/). We recommend Quarto as is easy to use and provides native support for notebooks (both R Markdown and Jupyter Notebooks). It requires no additional extensions or dependencies. 
 - *Option b*) Install MkDocs and MkDocs extensions using the command line. Additional extensions are optional but can be useful if you choose this approach. 
 
@@ -53,10 +52,6 @@
     pip install neoteroi-mkdocs # create author cards
     pip install mkdocs-table-reader-plugin # embed tabular format files (`.tsv`)
     ```
-=======
-- Option a. Install [Quarto](https://quarto.org/docs/get-started/). We recommend Quarto as is easy to use and provides native support for notebooks (both R Markdown and Jupyter Notebooks). It requires no additional extensions or dependencies. 
-- Option b. Install MkDocs and MkDocs extensions using the command line. Additional extensions are optional but can be useful if you choose this approach. Follow the instructions [here](./examples/mkdocs_pages.qmd) if you prefer MkDocs.
->>>>>>> ac4786da
 :::
 
 
